//! # Event Windows Tracing FTW!
//! This crate provides safe Rust abstractions over the ETW consumer APIs.
//!
//! It started as a [KrabsETW](https://github.com/microsoft/krabsetw/) rip-off written in Rust (hence the name [`Ferris`](https://rustacean.net/) 🦀).
//! All credits go to the team at Microsoft who develop KrabsEtw, without it, this project probably wouldn't be a thing.<br/>
//! Since version 1.0, the API and internal architecture of this crate is slightly diverging from `krabsetw`, so that it is more Rust-idiomatic.
//!
//! # What's ETW
//! Event Tracing for Windows (ETW) is an efficient kernel-level tracing facility that lets you log
//! kernel or application-defined events to a log file. You can consume the events in real time or
//! from a log file and use them to debug an application or to determine where performance issues
//! are occurring in the application. [Source]
//!
//! ETW is made out of three components:
//! * Controllers
//! * Providers
//! * Consumers
//!
//! This crate provides the means to start and stop a controller, enable/disable providers and
//! finally to consume the events within our own defined callback.
//!
//! # Motivation
//! Even though ETW is a extremely powerful tracing mechanism, interacting with it is not easy by any
//! means. There's a lot of details and caveats that have to be taken into consideration in order
//! to make it work. On the other hand, once we manage to start consuming a trace session in real-time
//! we have to deal with the process of finding the Schema and parsing the properties. All this process
//! can be tedious and cumbersome, therefore tools like KrabsETW come in very handy to simplify the
//! interaction with ETW.
//!
//! Since lately I've been working very closely with ETW and Rust, I thought that having a tool that
//! would simplify ETW management written in Rust and available as a crate for other to consume would
//! be pretty neat and that's where this crate comes into play 🔥
//!
//! # Getting started
//! If you are familiar with KrabsEtw you'll see using the crate is very similar, in case you are not
//! familiar with it the following example shows the basics on how to build a provider, start a trace
//! and handle the Event in the callback
//!
//! ```
//! use ferrisetw::EventRecord;
//! use ferrisetw::schema_locator::SchemaLocator;
//! use ferrisetw::parser::Parser;
//! use ferrisetw::provider::Provider;
//! use ferrisetw::trace::{UserTrace, TraceTrait};
//!
//! fn process_callback(record: &EventRecord, schema_locator: &SchemaLocator) {
//!     // Basic event scrutinizing can be done directly from the `EventRecord`
//!     if record.event_id() == 2 {
//!         // More advanced info can be retrieved from the event schema
//!         // (the SchemaLocator caches the schema for a given kind of event, so this call is cheap in case you've already encountered the same event kind previously)
//!         match schema_locator.event_schema(record) {
//!             Err(err) => println!("Error {:?}", err),
//!             Ok(schema) => {
//!                 println!("Received an event from provider {}", schema.provider_name());
//!
//!                 // Finally, properties for a given event can be retrieved using a Parser
//!                 let parser = Parser::create(record, &schema);
//!
//!                 // You'll need type inference to tell ferrisetw what type you want to parse into
//!                 // In actual code, be sure to correctly handle Err values!
//!                 let process_id: u32 = parser.try_parse("ProcessID").unwrap();
//!                 let image_name: String = parser.try_parse("ImageName").unwrap();
//!                 println!("PID: {} ImageName: {}", process_id, image_name);
//!             }
//!         }
//!     }
//! }
//!
//! fn main() {
//!     // First we build a Provider
//!     let process_provider = Provider
//!         ::by_guid("22fb2cd6-0e7b-422b-a0c7-2fad1fd0e716") // Microsoft-Windows-Kernel-Process
//!         .add_callback(process_callback)
//!         // .add_filter(event_filters) // it is possible to filter by event ID, process ID, etc.
//!         .build();
//!
//!     // We start a trace session for the previously registered provider
//!     // Callbacks will be run in a separate thread.
//!     let mut trace = UserTrace::new()
//!         .named(String::from("MyProvider"))
//!         .enable(process_provider)
//!         // .enable(other_provider) // It is possible to enable multiple providers on the same trace.
//!         .start_and_process()       // This call will spawn the thread for you.
//!                                    // See the doc for alternative ways of processing the trace,
//!                                    // with more or less flexibility regarding this spawned thread.
//!         .unwrap();
//!
//!     std::thread::sleep(std::time::Duration::from_secs(3));
//!
//!     // We stop the trace
//!     trace.stop();
//! }
//! ```
//!
//! [KrabsETW]: https://github.com/microsoft/krabsetw/
//! [Source]: https://docs.microsoft.com/en-us/windows/win32/etw/about-event-tracing
//!
//! # Log messages
//! ferrisetw may (very) occasionally write error log messages using the [`log`](https://docs.rs/log/latest/log/) crate.<br/>
//! In case you want them to be printed to the console, your binary should use one of the various logger implementations. [`env_logger`](https://docs.rs/env_logger/latest/env_logger/) is one of them.<br/>
//! You can have a look at how to use it in the `examples/` folder in the GitHub repository.

#[macro_use]
extern crate memoffset;

#[macro_use]
extern crate bitflags;

#[macro_use]
extern crate num_derive;
extern crate num_traits;

pub mod native;
pub mod parser;
mod property;
pub mod provider;
pub mod query;
pub mod schema;
pub mod schema_locator;
pub mod trace;
mod traits;
mod utils;

<<<<<<< HEAD
// Convenience re-exports.
pub use crate::trace::UserTrace;
pub use crate::trace::KernelTrace;
pub use crate::native::etw_types::event_record::EventRecord;
pub use crate::schema_locator::SchemaLocator;
=======
// These types are returned by some public APIs of this crate.
// They must be re-exported, so that users of the crate have a way to avoid version conflicts
// (see https://github.com/n4r1b/ferrisetw/issues/46)
/// Re-exported `GUID` from `windows-rs`, which is used in return values for some functions of this crate
pub use windows::core::GUID;
/// Re-exported `SID` from `windows-rs`, which is used in return values for some functions of this crate
pub use windows::Win32::Security::SID;
>>>>>>> b0e13b21
<|MERGE_RESOLUTION|>--- conflicted
+++ resolved
@@ -121,18 +121,16 @@
 mod traits;
 mod utils;
 
-<<<<<<< HEAD
 // Convenience re-exports.
 pub use crate::trace::UserTrace;
 pub use crate::trace::KernelTrace;
 pub use crate::native::etw_types::event_record::EventRecord;
 pub use crate::schema_locator::SchemaLocator;
-=======
+
 // These types are returned by some public APIs of this crate.
 // They must be re-exported, so that users of the crate have a way to avoid version conflicts
 // (see https://github.com/n4r1b/ferrisetw/issues/46)
 /// Re-exported `GUID` from `windows-rs`, which is used in return values for some functions of this crate
 pub use windows::core::GUID;
 /// Re-exported `SID` from `windows-rs`, which is used in return values for some functions of this crate
-pub use windows::Win32::Security::SID;
->>>>>>> b0e13b21
+pub use windows::Win32::Security::SID;